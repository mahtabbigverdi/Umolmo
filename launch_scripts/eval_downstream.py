"""Evals a checkpoint on multiple tasks, run this script with 'torchrun'."""
import argparse
import logging
from dataclasses import replace
from typing import cast

from omegaconf import OmegaConf

from launch_scripts.utils import get_evaluation
from olmo.train.trainer_config import FSDPConfig, FSDPPrecision
from olmo.models.model import FSDPWrapStrategy
from olmo.util import (
    clean_opt,
    prepare_torchrun_environment, select_checkpoint, )
from scripts.mm_eval import ModelEvaluator, DatasetEvaluatorConfig, EvalConfig

log = logging.getLogger(__name__)


def main():
    prepare_torchrun_environment()

    parser = argparse.ArgumentParser(prog="Evaluate a model on downstream tasks")
    parser.add_argument("checkpoint",
                        help="Checkpoint to evaluate, should contain a config file and unshared model file")
    parser.add_argument("tasks", nargs="+", help="Tasks to evaluate")
    parser.add_argument("--high_res", action="store_true",
                        help="User default high rese setting: max crops=36, seq len=4096 and eval_name=36crop")
    parser.add_argument("--max_examples", type=int, default=-1,
                        help="Maximum number of examples to evaluate")
    parser.add_argument("--max_crops", type=int, default=None,
                        help="Override models default number of crops")
    parser.add_argument("--seq_len", default=1536, type=int,
                        help="Max sequence length to use")
    parser.add_argument("--device_batch_size", default=4, type=int)
    parser.add_argument("--overwrite", action="store_true")
    parser.add_argument("--fsdp", action="store_true",
                        help="Load with FSDP, can be used to avoid OOMs")
    parser.add_argument("--max_new_tokens", type=int, default=None,
                        help="Override max new tokens, otherwise use task-specific default")
    args, other_args = parser.parse_known_args()

    if args.high_res:
        args.max_crops = 36 if args.max_crops is None else args.max_crops
        args.seq_len = 4096
<<<<<<< HEAD
        args.eval_name = f"{args.max_crops}crop"

=======
>>>>>>> 3ec367d6

    tasks = []
    for task in args.tasks:
        if task == "low-res":
            # low-res validation tasks
            tasks += [
                "android_control_ll",
                "countbench_qa:huggingface",
                "pixmo_count_counting:validation",
                "pointing_eval:test",
            ]
        elif task in ["high-res", "high-res-exp"]:
            # high-res validation tasks
            tasks += [
                "coco_2014_vqa_multi",
                "text_vqa",
                "okvqa",
                "chart_qa",
                "doc_qa",
                "info_qa",
                "science_qa_img",
                "ai2_diagram_v2_mix_transparent",
                "a_okvqa_mc",
                "a_okvqa_da",
                "mmmu_test",
                "real_world_qa_no_instruction:test",
                "math_vista_v2",
                "pixmo_clocks:validation"
            ]
            if task == "high-res-exp":
                tasks += ["chart_qa_exp"]
        elif task == "test-high-res":
            # high-res test tasks
            tasks = [
                "info_qa:test",  # No metrics, submit to eval server
                "doc_qa:test",  # No metrics, submit to eval server
                "chart_qa:test",
                "text_vqa",  # test server is down, so just have to use val
                "ai2_diagram_v2_mix_transparent:test",
                "math_vista_v2",  # Just use val as is common in the literature
                "real_world_qa_no_instruction:test",
                "a_okvqa_mc",
                "a_okvqa_da",
                "mmmu_test",  # standard practice is to use val
                "a_okvqa_mc:test",
                "a_okvqa_da:test",
            ]

        elif task == "test-low-res":
            # low-res test tasks
            tasks += [
                "countbench_qa:huggingface",
                "pixmo_count_counting:test",
                "android_control_hl_ll:test",
                "android_control_hl:test",
                # Do this last and low-res since it is HUGE
                "vqa_v2_test:test2015", # No metrics
            ]
        elif "," in task:
            tasks += task.split(",")   # support comma seperator just because the jax code does
        else:
            tasks.append(task)
    tasks = list({k: None for k in tasks})  # de-duplicate but keep order

    inf_evaluators = []
    for task in tasks:
        base_config = get_evaluation(name=task, seq_len=args.seq_len, max_examples=args.max_examples)
        eval_config = DatasetEvaluatorConfig(
            label=base_config.label,
            data=replace(base_config.data, pad="to_max" if args.fsdp else None),
            generative_evaluator=replace(
                base_config.evaluator,
                n_to_log=4,
                num_wandb_examples=300,
                save_predictions="_default",
            ),
            device_batch_size=args.device_batch_size,
            subset_num_batches=None,
            max_examples=args.max_examples,
            max_new_tokens=args.max_new_tokens or base_config.max_new_tokens,
        )
        inf_evaluators.append(eval_config)

    checkpoint_dir = "debug" if args.checkpoint == "debug" else select_checkpoint(args.checkpoint)

    cfg = EvalConfig(
        max_crops_override=args.max_crops,
        evaluations=inf_evaluators,
        load_path=checkpoint_dir,
        console_log_interval=10,
        precision="amp_bf16",
        pbar=False,
        eval_name=f"{args.max_crops}crop" if args.high_res else None,
        fsdp=FSDPConfig(
            wrapping_strategy=FSDPWrapStrategy.by_block_and_size,
            precision=FSDPPrecision.float,
            fsdp2=True
        ) if args.fsdp else None,
        skip_if_metrics_cached=not args.overwrite,
    )

    config = OmegaConf.create(cfg)
    config.merge_with_dotlist([clean_opt(arg) for arg in other_args])
    cfg = cast(EvalConfig, OmegaConf.to_object(config))
    cfg.build().run()


if __name__ == "__main__":
    main()<|MERGE_RESOLUTION|>--- conflicted
+++ resolved
@@ -43,11 +43,7 @@
     if args.high_res:
         args.max_crops = 36 if args.max_crops is None else args.max_crops
         args.seq_len = 4096
-<<<<<<< HEAD
         args.eval_name = f"{args.max_crops}crop"
-
-=======
->>>>>>> 3ec367d6
 
     tasks = []
     for task in args.tasks:

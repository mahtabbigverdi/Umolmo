--- conflicted
+++ resolved
@@ -141,8 +141,6 @@
                 "pixmo_ask_model_anything",
                 ("pixmo_cap", 50000),
                 "pixmo_cap_qa_as_user_qa",
-<<<<<<< HEAD
-=======
                 "pixmo_pointing_explanations"
             ], 0.15],
             ["aux", aux, 0.50],
@@ -170,7 +168,6 @@
                 "pixmo_ask_model_anything",
                 ("pixmo_cap", 50000),
                 "pixmo_cap_qa_as_user_qa",
->>>>>>> 3ec367d6
                 "pixmo_pointing_explanations"
             ], 0.15],
             ["aux", aux, 0.50],

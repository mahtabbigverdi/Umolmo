--- conflicted
+++ resolved
@@ -553,8 +553,7 @@
 )
 
 
-<<<<<<< HEAD
-OMLO_19_13B = ModelConfig(
+OMLO_19_13B = LlmConfig(
     d_model=5120,
     n_heads=40,
     n_kv_heads=None,
@@ -564,7 +563,6 @@
     mlp_hidden_size=27648,
     activation_type="swiglu",
     block_type="sequential",
-    block_group_size=1,
     rope=True,
     rope_full_precision=True,
     rope_theta=500000,
@@ -582,19 +580,14 @@
     embedding_size=100352,
     weight_tying=False,
     attention_type=AttentionType.sdpa,
-    init_device="meta",
     init_fn="normal",
     init_std=0.02,
     init_cutoff_factor=3.0,
-    precision="amp_bf16",
     norm_after=True,
-    pad_tokenizer=True,
     tokenizer=TokenizerConfig(
         identifier="allenai/dolma2-tokenizer",
     ),
     embedding_dropout=0,
-    image_pooling_2d="attention_meanq",
-    image_padding_embed="pad_and_partial_pad",
 )
 
 
@@ -612,10 +605,7 @@
 }
 
 
-VISION_BACKBONES: Dict[str, VisionBackboneConfig] = {
-=======
 VISION_BACKBONES: Dict[str, VitConfig] = {
->>>>>>> 3ec367d6
     "openai": DEFAULT_VISION_BACKBONE,
     "siglip": SIGLIP_VISION_BACKBONE,
     "siglip2": SIGLIP2_VISION_BACKBONE,
@@ -637,9 +627,3 @@
     "qwen2.5_1.5b": QWEN25_15B,
     "olmo1120_13b": OMLO_19_13B,
 }
-
-
-DEFAULT_LOAD_PATHS = dict(
-    **{k: v.init_path for k, v in VISION_BACKBONES.items()},
-    **{k: v.init_path for k, v in LLMS.items()},
-)

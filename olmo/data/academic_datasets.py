import json
import logging
import re
from collections import defaultdict
from os.path import exists
from os.path import join

import datasets
import numpy as np

from olmo.data.dataset import DATA_HOME, DatasetBase, Dataset, HfDataset
from olmo.hf_datasets.a_okvqa import AOkVqaBuilder
from olmo.hf_datasets.ai2d import Ai2dDatasetBuilder
from olmo.hf_datasets.android_control import AndroidControlBuilder
from olmo.hf_datasets.clock_bench import ClockBenchBuilder
from olmo.hf_datasets.count_qa import CountQaBuilder
from olmo.hf_datasets.dv_qa import DvQaBuilder
from olmo.hf_datasets.figure_qa import FigureQaBuilder
from olmo.hf_datasets.plot_qa import PlotQaBuilder
from olmo.hf_datasets.tabmwp import TabMwpBuilder
from olmo.hf_datasets.tally_qa import TallyQaBuilder
from olmo.hf_datasets.vqa_v2 import VQAv2BuilderMultiQA

if DATA_HOME is not None:
    DOWNLOADS = join(DATA_HOME, "downloads")
else:
    DOWNLOADS = None
<<<<<<< HEAD
    INFOQA_SOURCE = None
    ST_QA_SRC = None


class ChartQa(HfDataset):
    """
    ChartQA dataset from HuggingFace M4 project.
    This class loads the ChartQA dataset from HuggingFace (https://huggingface.co/datasets/HuggingFaceM4/ChartQA).

    Args:
        split (str): Dataset split to load. One of "train", "validation", or "test".
        parts (str, optional): Which subset of examples to include. One of:
            - "human": Only human-authored examples
            - "augmented": Only automatically generated examples
            - "both": Both human and augmented examples (default)
        weighted (bool, optional): Whether to apply weighting to balance human/augmented examples. Only valid when parts="both".
            Defaults to False.
    """
    PATH = "HuggingFaceM4/ChartQA"

    def __init__(self, split: str, parts="both", weighted=False, keep_in_memory=False):
        assert split in ["train", "validation", "test"]
        assert parts in ["human", "augmented", "both"]

        if split == "validation":
            split = "val"
        self.updated_split = split
        self.weighted = weighted
        self.parts = parts
        super().__init__(split, keep_in_memory=keep_in_memory)
        if self.parts != "both":
            # Filter out either human or aug datasets
            to_keep = 0 if (self.parts == "human") else 1
            self.dataset = self.dataset.filter(
                lambda x: x == to_keep,
                input_columns=["human_or_machine"]
            )

    def get(self, item, rng):
        ex = self.dataset[item]
        ex = dict(
            image=ex["image"],
            question=ex["query"],
            answers=ex["label"],
            style="chart_qa",
            metadata=dict(
                is_human=ex['human_or_machine'] == 0,
            )
        )
        if self.weighted:
            is_human = ex["metadata"]["is_human"]
            # Weight to balanced human/augmented sets
            if is_human:
                w = 2*20901/(20901+7398)
            else:
                w = 2*7398/(20901+7398)
            ex["weight"] = w
        return ex
=======
>>>>>>> 3ec367d6


class Vqa2(Dataset):
    @classmethod
    def download(cls, n_procs=1):
        VQAv2BuilderMultiQA(DOWNLOADS).download_and_prepare()

    def __init__(self, split, multi_question=False, sample=None):
        assert split in ["train", "validation", "test"]
        self.multi_question = multi_question
        self.dataset = VQAv2BuilderMultiQA(DOWNLOADS).as_dataset(split=split)
        if not self.multi_question:
            flattened_data = []
            for item in self.dataset:
                for q in item["messages"]:
                    flattened_data.append(dict(
                        style=q['style'],
                        question=q["question"],
                        answers=q["answers"],
                        image=item["image"],
                        image_id=item["image_id"],
                        question_id=q["question_id"],
                    ))
            if sample:
                logging.info(f"Sampling {sample} of {len(flattened_data)} ({100*sample/len(flattened_data)}:0.1f)")
                np.random.RandomState(9123).shuffle(flattened_data)
                flattened_data = flattened_data[:sample]
            self.dataset = flattened_data
        else:
            assert sample is None

    def __len__(self):
        return len(self.dataset)

    def get(self, item, rng):
        ex = self.dataset[item]
        if self.multi_question:
            return dict(
                metadata=dict(image_id=ex["image_id"]),
                image=ex["image"],
                message_list=ex["messages"],
            )
        else:
            return dict(
                style="vqa2",
                answers=ex["answers"],
                metadata=dict(image_id=ex["image_id"], example_id=ex["question_id"]),
                image=ex["image"],
                question=ex["question"],
            )            


class AOkVqa(Dataset):
    @classmethod
    def download(cls, n_procs=1):
        AOkVqaBuilder(DOWNLOADS).download_and_prepare()

    def __init__(self, split, direct_answer=False):
        self.split = split
        self.direct_answer = direct_answer
        self.dataset = AOkVqaBuilder(DOWNLOADS).as_dataset(split=split)
        self.style = "a_okvqa_" + ("da" if direct_answer else "mc")
        self.loaded_data = self.load()

    def load(self):
        loaded_data = []
        for example in self.dataset:
            if self.direct_answer:
                if example["difficult_direct_answer"] and self.split in ["validation", "test"]:
                    continue
                out = dict(
                    image=example["image"],
                    question=example["question"],
                    answers=example["direct_answers"],
                    metadata=dict(
                        example_id=example["question_id"]
                    )
                )
            else:
                if example["correct_choice_idx"] is None:
                    out = dict(
                        image=example["image"],
                        question=example["question"],
                        options=example["choices"],
                        metadata=dict(example_id=example["question_id"])
                    )
                else:
                    out = dict(
                        image=example["image"],
                        question=example["question"],
                        options=example["choices"],
                        answer_idx=example["correct_choice_idx"],
                        metadata=dict(example_id=example["question_id"])
                    )
            loaded_data.append(out)
        return loaded_data

    def __len__(self):
        return len(self.loaded_data)

    def get(self, item, rng):
        return dict(**self.loaded_data[item], style=self.style)


class OkVqa(Dataset):
    """
    OK-VQA dataset from HuggingFace M4 project.
    This class loads the OK-VQA dataset from HuggingFace (https://huggingface.co/datasets/HuggingFaceM4/OK-VQA).

    Args:
        split (str): Dataset split to load. One of "train", "validation", or "test".
        multi_question (bool, optional): Whether to group questions by image. Defaults to False.
    """

    PATH = "HuggingFaceM4/OK-VQA"

    @classmethod
    def download(cls, n_procs=1):
        datasets.load_dataset_builder(cls.PATH, trust_remote_code=True).download_and_prepare()

    def __init__(self, split: str, multi_question=False, keep_in_memory=False):
        super().__init__()
        self.multi_question = multi_question
        dataset = datasets.load_dataset(self.PATH, split=split, trust_remote_code=True, keep_in_memory=keep_in_memory)
        if self.multi_question:
            grouped_by_image = defaultdict(list)
            for ex in dataset:
                grouped_by_image[ex["image_id"]].append(ex)
            data = []
            for image_id, examples in grouped_by_image.items():
                questions = []
                for ex in examples:
                    questions.append(dict(
                        question=ex["question"],
                        answers=[x["raw_answer"] for x in ex["answers"]],
                    ))
                data.append(dict(
                    image=examples[0]["image"],
                    metadata=dict(image_id=image_id),
                    message_list=questions
                ))
            self.data = data
        else:
            self.data = dataset

    def __len__(self):
        return len(self.data)

    def get(self, item, rng):
        ex = self.data[item]
        if self.multi_question:
            return dict(ex, style="okvqa")
        else:
            return dict(
                image=ex["image"],
                question=ex["question"],
                answers=[x["raw_answer"] for x in ex["answers"]],
                metadata=dict(
                    example_id=ex["question_id"],
                ),
                style="okvqa",
            )


class TextVqa(HfDataset):
    """
    This class loads the TextVQA dataset from HuggingFace (https://huggingface.co/datasets/facebook/textvqa).
    """
    PATH = "facebook/textvqa"

    @classmethod
    def download(cls, n_procs=1):
        datasets.load_dataset_builder(cls.PATH, trust_remote_code=True).download_and_prepare()

    def __init__(self, split: str, identifier=None, keep_in_memory=False):
        super().__init__(
            split=split, keep_in_memory=keep_in_memory, trust_remote_code=True)

    def get(self, item, rng):
        example = self.dataset[item]
        return dict(
            image=example["image"],
            question=example["question"],
            answers=example.get("answers", []),
            metadata=dict(
                image_url=example["flickr_300k_url"],
                image_id=example["image_id"],
                example_id=example["question_id"],
            ),
            style="text_vqa"
        )


class TallyQa(Dataset):

    @classmethod
    def download(cls, n_procs=1):
        TallyQaBuilder().download_and_prepare()

    def __init__(self, split):
        assert split in ["train", "test"]
        self.dataset = TallyQaBuilder().as_dataset(split=split)
        super().__init__()

    def __len__(self):
        return len(self.dataset)

    def get(self, item, rng):
        ex = self.dataset[item]
        messages = []
        questions = ex["questions"]
        for ix, question in enumerate(questions["question"]):
            messages.append(dict(
                question=question,
                answer=str(questions["answer"][ix]),
                style="tally_qa"
            ))
        return dict(
            image=ex["image"],
            message_list=messages,
            metadata=dict( image_id=ex["image_id"])
        )


class AI2D(Dataset):

    @classmethod
    def download(cls, n_procs=1):
        Ai2dDatasetBuilder().download_and_prepare()

    def __init__(self, split, boxes="both"):
        assert split in ["train", "validation", "test"]
        dataset = Ai2dDatasetBuilder().as_dataset(split)
        if boxes == "transparent":
            dataset = dataset.filter(lambda x: not x["abc_label"] or x["has_transparent_box"])
        elif boxes == "opaque":
            dataset = dataset.filter(lambda x: not x["abc_label"] or not x["has_transparent_box"])
        elif boxes == "both":
            pass
        else:
            raise NotImplementedError(boxes)
        self.dataset = dataset

        self.split = split
        self.boxes = boxes
        super().__init__()

    def __len__(self):
        return len(self.dataset)

    def get(self, item, rng):
        _ex = dict(self.dataset[item])
        ex = dict(
            image=_ex["image"],
            question=_ex["question"],
            answer_idx=_ex["correct_answer"],
            metadata=dict(
                example_id=_ex["question_id"],
                image_id=_ex["image_id"],
                abc_label=_ex["abc_label"],
                has_transparent_box=_ex["has_transparent_box"]
            ),
        )
        options = _ex["answer_texts"]
        if _ex["abc_label"] and sum(_ex["option_is_abc"]) >= (len(options)-1):
            ex["unlabelled_options"] = [
                opt.upper() if abc else opt
                for opt, abc in zip(options, _ex["option_is_abc"])
            ]
            ex["style"] = "ai2_diagram_no_letter"
        else:
            ex["options"] = options
            ex["style"] = "ai2_diagram"
        return ex


class ScienceQAImageOnly(Dataset):
    """
    This class loads the ScienceQA dataset from HuggingFace (https://huggingface.co/datasets/derek-thomas/ScienceQA).
    """
    PATH = "derek-thomas/ScienceQA"

    @classmethod
    def download(self, n_procs=1):
        datasets.load_dataset_builder(self.PATH).download_and_prepare()

    def __init__(self, split):
        assert split in ["train", "validation", "test"]
        self.dataset = datasets.load_dataset(self.PATH, split=split).filter(lambda ex: ex["image"] is not None)
        super().__init__()

    def __len__(self):
        return len(self.dataset)

    def get(self, item, rng):
        ex = self.dataset[item]
        question =  ex["question"]
        hint = ex["hint"]
        if hint:
            question = hint + "\n" + question
        return dict(
            image=ex["image"],
            question=question,
            style="science_qa",
            answer_idx=ex["answer"],
            options=ex["choices"],
        )


class DocQa(HfDataset):
    """
    DocumentVQA dataset from HuggingFace M4 project.
    This class loads the DocumentVQA dataset from HuggingFace (https://huggingface.co/datasets/HuggingFaceM4/DocumentVQA).
    The dataset contains document images paired with questions and answers for visual document understanding tasks.

    Args:
        split (str): Dataset split to load. One of "train", "validation", or "test".
    """
    PATH = "HuggingFaceM4/DocumentVQA"

    def __init__(self, split: str, keep_in_memory=False, **kwargs):
        super().__init__(split, keep_in_memory, **kwargs)

    def get(self, item, rng):
        example = self.dataset[item]
        if self.split == "test":
            for k in ["answers", "question_types"]:
                assert k not in example or example[k] is None
                example[k] = []
        return dict(
                dict(
                image=example["image"],
                question=example["question"],
                answers=example.get("answers"),
                metadata=dict(
                    doc_id=example["docId"],
                    question_types=example.get("question_types"),
                    example_id=example["questionId"],
                )
            ), style="doc_qa")


class CountBenchQa(Dataset):

    @classmethod
    def download(self, n_procs=1):
        CountQaBuilder().download_and_prepare()

    def __init__(self):
        self.dataset = CountQaBuilder().as_dataset("test")

    def __len__(self):
        return len(self.dataset)

    def get(self, item, rng):
        ex = self.dataset[item]
        return {
            'image': ex["image"],
            'question': ex['question'],
            'style': "point_count",
            'metadata': {
                'count': ex['count'],
                'image_id': ex["example_id"],
                'image_url': ex['image_url'],
            }
        }


class TabWMPDirectAnswer(Dataset):

    @classmethod
    def download(cls, n_procs=1):
        TabMwpBuilder().download_and_prepare()

    def __init__(self, split, include_options: bool):
        self.include_options = include_options
        self._dataset = TabMwpBuilder().as_dataset(split)

    def __len__(self):
        return len(self._dataset)

    def get(self, item, rng):
        ex = self._dataset[item]
        out = dict(
            image=ex["image"],
            question=ex["question"],
            answer=ex["answer"],
            style="tabwmp_da",
            metadata=dict(
                example_id=ex["example_id"]
            )
        )
        if self.include_options and ex["choices"]:
            out["options"] = ex["choices"]
        return out


class FigureQa(Dataset):

    @classmethod
    def download(cls, n_procs=1):
        FigureQaBuilder().download_and_prepare()

    def __init__(self, split, in_memory=False):
        assert split in ["train", "validation1", "test1", "validation2", "test2"]
        self.hf_dataset = FigureQaBuilder().as_dataset(split, in_memory=in_memory)

    def get(self, item, rng):
        example = self.hf_dataset[int(item)]
        qas = example["questions"]
        messages = []
        for q, a in zip(qas["question"], qas["answer"]):
            messages.append(dict(question=q, answer=str(a), style="figure_qa"))
        return dict(image=example["image"], message_list=messages)

    def __len__(self):
        return len(self.hf_dataset)


class PlotQa(Dataset):

    @classmethod
    def download(cls, n_procs=1):
        PlotQaBuilder().download_and_prepare()

    def __init__(self, split, in_memory=False):
        assert split in ["train", "validation", "test"]
        self.hf_dataset = PlotQaBuilder().as_dataset(split, in_memory=in_memory)

    def get(self, item, rng):
        example = self.hf_dataset[int(item)]
        qas = example["questions"]
        messages = []
        for q, a in zip(qas["question"], qas["answer"]):
            messages.append(dict(question=q, answer=a, style="plot_qa"))
        return dict(image=example["image"], message_list=messages)

    def __len__(self):
        return len(self.hf_dataset)


class AndroidControl(Dataset):
    @classmethod
    def download(cls, n_procs=1):
        AndroidControlBuilder().download_and_prepare(num_proc=n_procs)

    def __init__(self, split, mode="all", in_memory=False):
        self.mode = mode
        self.hf_dataset = AndroidControlBuilder().as_dataset(
            "val" if split == "validation" else split, in_memory=in_memory)

    def __len__(self):
        return len(self.hf_dataset)

    def get(self, item, rng):
        ex = self.hf_dataset[item]
        ll, hl_ll, hl, hl_cot = [
            dict(
                prompt="low_level: " + ex["ll_instruction"],
                text=ex["target_action"],
                style="android_control"
            ),
            dict(
                prompt="high_level: " + ex["hl_instruction"] + " low_level: " + ex["ll_instruction"],
                text=ex["target_action"],
                style="android_control"
            ),
            dict(
                prompt="high_level: " + ex["hl_instruction"],
                text=ex["target_action"],
                style="android_control"
            ),
            dict(
                prompt="high_level_cot: " + ex["hl_instruction"],
                text="Plan: " + ex["ll_instruction"] + " Action: " + ex["target_action"],
                style="android_control"
            )
        ]
        example = dict(
            image=ex["image"],
            metadata=dict(
                target_action=ex["target_action"],
                target_box=ex["target_box"],
                ll_instruction=ex["ll_instruction"],
                hl_instruction=ex["hl_instruction"],
            )
        )
        if self.mode == "ll":
            example.update(ll)
        elif self.mode == "hl":
            example.update(hl)
        elif self.mode == "hl_ll":
            example.update(hl_ll)
        elif self.mode == "hl_cot":
            example.update(hl_cot)
        elif self.mode == "all":
            example["message_list"] = [ll, hl_ll, hl, hl_cot]
        else:
            raise NotImplementedError(self.mode)
        return example


class DvQa(Dataset):
    @classmethod
    def download(cls, n_procs=1):
        DvQaBuilder().download_and_prepare()

    def __init__(self, split, in_memory=False):
        self.hf_dataset = DvQaBuilder().as_dataset(split, in_memory=in_memory)

    def __len__(self):
        return len(self.hf_dataset)

    def get(self, item, rng):
        example = self.hf_dataset[int(item)]
        qas = example["questions"]
        messages = []
        for q, a in zip(qas["question"], qas["answer"]):
            messages.append(dict(question=q, answer=a, style="dv_qa"))
        return dict(
            image=example["image"],
            message_list=messages,
            metadata=dict(image_id=example["image_id"]),
        )


class MathVista(HfDataset):
    PATH = "AI4Math/MathVista"

    def __init__(self, split, simplify_question=True, **kwargs):
        super().__init__(split, **kwargs)
        self.simplify_question = simplify_question

    def get(self, item, rng):
        ex = self.dataset[item]
        question: str = ex["question"]
        if self.simplify_question:
            question = question.split("Question:")[-1]
            question = question.split("Hint:")[0].strip()
        out = dict(
            question=question,
            image=ex["decoded_image"],
            metadata=dict(
                example_id=ex["pid"],
                answer=ex["answer"],
                precision=ex["precision"],
                query=ex["question"],
                choices=ex["choices"],
                question_type=ex["question_type"],
                answer_type=ex["answer_type"]
            ),
        )
        if ex["question_type"] == "multi_choice":
            out["options"] = ex["choices"]
            out["style"] = "eval_multiple_choice"
        else:
            out["style"] = "eval_short_answer"
        return out


class RealWorldQa(HfDataset):
    PATH = "xai-org/RealworldQA"

    def __init__(self, mode="no_mc_instruction", in_memory=False):
        super().__init__("test", in_memory)
        self.mode = mode

    def get(self, item, rng):
        ex = self.dataset[item]
        prompt: str = ex["question"]
        if "Please answer directly with a single word or number." in prompt:
            question_type = "short_answer"
        else:
            assert "Please answer directly with only the letter of the correct option and nothing else." in prompt
            question_type = "multiple_choice"
        out = dict(
            image=ex["image"],
            metadata=dict(answer=ex["answer"], prompt=ex["question"], question_type=question_type),
        )
        if self.mode == "plain":
            out.update(style="none", prompt=prompt)
        else:
            if question_type == "short_answer":
                style = "eval_short_answer"
            else:
                style = "eval_multiple_choice"
            if self.mode == "no_instruction":
                if question_type == "short_answer":
                    prompt = prompt.split("\n")[0]
            else:
                if self.mode != "vqa_style_tag":
                    raise NotImplementedError(self.mode)
            out.update(style=style, question=prompt)
        return out


class MMMU(Dataset):
    NAMES = [
        'Accounting', 'Agriculture', 'Architecture_and_Engineering', 'Art', 'Art_Theory',
        'Basic_Medical_Science', 'Biology', 'Chemistry', 'Clinical_Medicine', 'Computer_Science',
        'Design', 'Diagnostics_and_Laboratory_Medicine', 'Economics', 'Electronics', 'Energy_and_Power',
        'Finance', 'Geography', 'History', 'Literature', 'Manage', 'Marketing', 'Materials', 'Math',
        'Mechanical_Engineering', 'Music', 'Pharmacy', 'Physics', 'Psychology', 'Public_Health',
        'Sociology'
    ]

    @classmethod
    def download(cls, n_procs=1):
        for name in cls.NAMES:
            if exists(join(DATA_HOME, "mmmu", name)):
                continue
            builder = datasets.load_dataset_builder("MMMU/MMMU", name=name)
            builder.download_and_prepare()

    def __init__(self, split: str):
        all_parts = []
        for name in self.NAMES:
            all_parts.append(datasets.load_dataset("MMMU/MMMU", name=name, split=split))
        self.data = datasets.concatenate_datasets(all_parts)

    def __len__(self):
        return len(self.data)

    def get(self, item, rng):
        ex = self.data[item]
        mc = ex["question_type"] == "multiple-choice"
        out = dict(
            image=ex["image_1"],
            text=ex["answer"],
            question=ex["question"],
            metadata=dict(answer=ex["answer"], example_id=ex["id"], question_type=ex["question_type"]),
            style='a_okvqa_mc' if mc else 'vqa2'
        )
        if mc:
            options = eval(ex["options"])
            if sum((re.match("<img='(.*?)'>", opt) is not None) for opt in options) > 1:
                # Following LLaVa, don't use any images if there are multiple images paths
                # I think the rationale is that this means the image are answer-options
                del out["image"]
            out["options"] = options
        return out


class ClockBench(Dataset):

    @classmethod
    def download(cls, n_procs=1):
        ClockBenchBuilder().download_and_prepare()

    def __init__(self, split):
        assert split in ["coco", "openimg", "movies"]
        dataset = ClockBenchBuilder().as_dataset(split)
        self.dataset = dataset
        self.split = split

    def __len__(self):
        return len(self.dataset)

    def get(self, item, rng):
        _ex = dict(self.dataset[item])
        hour, minute = [int(_ex[k]) for k in ["hour", "minute"]]
        if hour == 12:
            hour = 0
        second = -1
        return dict(
            image=np.array(_ex["image"]),
            prompt="What time is being shown?",
            metadata=dict(
                hour=hour,
                minute=minute,
                second=second,
                example_id=_ex["image_id"],
            ),
            style="clocks",
        )<|MERGE_RESOLUTION|>--- conflicted
+++ resolved
@@ -25,9 +25,6 @@
     DOWNLOADS = join(DATA_HOME, "downloads")
 else:
     DOWNLOADS = None
-<<<<<<< HEAD
-    INFOQA_SOURCE = None
-    ST_QA_SRC = None
 
 
 class ChartQa(HfDataset):
@@ -84,8 +81,6 @@
                 w = 2*7398/(20901+7398)
             ex["weight"] = w
         return ex
-=======
->>>>>>> 3ec367d6
 
 
 class Vqa2(Dataset):

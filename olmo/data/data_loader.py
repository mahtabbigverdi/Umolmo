--- conflicted
+++ resolved
@@ -91,11 +91,7 @@
 
         max_seq_len = self.sequence_length if self.pad else None
         preprocessor = model_config.build_preprocessor(
-<<<<<<< HEAD
-            for_inference=for_inference, is_training=False, include_image=include_image)
-=======
-            for_inference=for_inference, is_training=False, max_seq_len=max_seq_len)
->>>>>>> d6dac14c
+            for_inference=for_inference, is_training=False, include_image=include_image, max_seq_len=max_seq_len)
         dataset = DeterministicDataset(
             dataset=dataset,
             seed=self.seed,

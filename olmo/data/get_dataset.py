from olmo.data.academic_datasets import (
    ScienceQAImageOnly, OkVqa,
    TabWMPDirectAnswer,
    AndroidControl, AI2D, CountBenchQa, RealWorldQa, MathVista, MMMU, ClockBench,
    MuirBench
)
from olmo.data.academic_datasets_manual import (
    ChartQa, InfoQa, SceneTextQa, DocQa,
    TextVqa, AOkVqa, Vqa2, PlotQa, TallyQa, FigureQa, DvQa,
)

from olmo.data.mmseek_datasets import ( 
    Depth, Aurora
)

from olmo.data.video_datasets import (
    InternVid, Koala, LLaVAVideo178K, MVBench, TempCompass,
    VideoMME, EgoSchema, PerceptionTest, MLVU, LongVideoBench, NeXTQA, PeVideo, PlmFGQAEval, PlmFGQATrain
)
from olmo.data.dataset import Dataset
from olmo.data.pixmo_datasets import (
    PixMoDocs, PixMoCount, PixMoPoints, PixMoCapQa, PixMoCap, PixMoPointExplanations,
    PixMoAskModelAnything, PixMoPointsEval, DenseCaptionEval, PixMoClocks,
    CoSyn, CoSynPoint, CorrectionQa
)
import itertools


def get_dataset_by_name(dataset_name, split) -> Dataset:
    if dataset_name == "intern_vid":
        return InternVid(split=split)
    if dataset_name == "koala":
        return Koala(split=split)
    if dataset_name == "llava_video_178k_mc":
        return LLaVAVideo178K(split=split, answer_type="multi_choice")
    if dataset_name == "llava_video_178k_mc_split":
        return LLaVAVideo178K(split=split, answer_type="multi_choice", max_per_video=12)
    if dataset_name == "llava_video_178k_mc_flat":
        return LLaVAVideo178K(split=split, answer_type="multi_choice", flat=True)
    if dataset_name == "llava_video_178k_oe":
        return LLaVAVideo178K(split=split, answer_type="open_ended")
    if dataset_name == "llava_video_178k_oe_flat":
        return LLaVAVideo178K(split=split, answer_type="open_ended", flat=True)
    if dataset_name == "llava_video_178k_cap":
        return LLaVAVideo178K(split=split, answer_type="caption")
    if dataset_name == "pe_video":
        return PeVideo(split=split)
    if dataset_name == "llava_video_178k_cap_flat":
        return LLaVAVideo178K(split=split, answer_type="caption", flat=True)
    if dataset_name == "llava_video_human_cap":
        return LLaVAVideo178K(split=split, answer_type="caption",
                              id_source="/weka/oe-training-default/mm-olmo/video_captions/video-captions-9k.parquet",
                              cap_source="human")
    if dataset_name == "llava_video_human_cap_id_lv":
        return LLaVAVideo178K(split=split, answer_type="caption",
                              id_source="/weka/oe-training-default/mm-olmo/video_captions/video-captions-9k.parquet",
                              cap_source="lv")
    if dataset_name == "mvbench":
        return MVBench(split=split)
    if dataset_name.startswith("temp_compass"):
        dataset_name = dataset_name.replace("_disable_api", "")
        task = '_'.join(dataset_name.split("_")[2:]) if len(dataset_name.split("_")) > 2 else "all"
        return TempCompass(split=split, task=task)
    if dataset_name.startswith("plm_fgqa_eval"):
        return PlmFGQAEval(split=split)
    if dataset_name.startswith("plm_fgqa_train"):
        return PlmFGQATrain(split=split)
    if dataset_name.startswith("video_mme"):
        duration = "all" if len(dataset_name.split("_")) == 2 else dataset_name.split("_")[2]
        return VideoMME(split=split, duration=duration)
    if dataset_name == "perception_test":
        return PerceptionTest(split=split)
    if dataset_name == "ego_schema":
        return EgoSchema(split=split)
    if dataset_name == "mlvu_mc":
        return MLVU(split=split, task="multiple-choice")
    if dataset_name == "mlvu_gen":
        return MLVU(split=split, task="generation")
    if dataset_name == "long_video_bench":
        return LongVideoBench(split=split, allow_subtitle=True)
    if dataset_name == "long_video_bench_no_subtitle":
        return LongVideoBench(split=split, allow_subtitle=False)
    if dataset_name == "nextqa_mc":
        return NeXTQA(split=split, task="multiple-choice")
    if dataset_name in ["scifi_document_qa", "pixmo_docs_other"]:
        return PixMoDocs("other", split=split)
    elif dataset_name in ["scifi_table_qa", "pixmo_docs_tables"]:
        return PixMoDocs("tables", split=split)
    elif dataset_name in ["scifi_diagram_qa", "pixmo_docs_diagrams"]:
        return PixMoDocs("diagrams", split=split)
    elif dataset_name in ["scifi_charts_qa", "pixmo_docs_charts"]:
        return PixMoDocs("charts", split=split)

    elif dataset_name in ["pixmo_docs_other_flat"]:
        return PixMoDocs("other", split=split, flat=True)
    elif dataset_name in ["pixmo_docs_charts_flat"]:
        return PixMoDocs("charts", split=split, flat=True)
    elif dataset_name in ["pixmo_docs_tables_flat"]:
        return PixMoDocs("tables", split=split, flat=True)
    elif dataset_name in ["pixmo_docs_diagrams_flat"]:
        return PixMoDocs("diagrams", split=split, flat=True)

    # CoSyn-400K / CoSyn-point
    doc_types = [
        "chart", "chemical", "circuit", "diagram",
        "document", "graphic", "math", "music",
        "nutrition", "table"
    ]
    cosyn_dataset_names = [f"cosyn_{doc_type}{suffix}" for doc_type, suffix in itertools.product(doc_types, ["", "_exp"])]
    if dataset_name == "cosyn_point":
        return CoSynPoint(split=split)
    elif dataset_name in cosyn_dataset_names:
        doc_type = dataset_name.split("_")[1]
        return CoSyn(doc_type, split=split, use_exp=dataset_name.endswith("_exp"))

    # PixMo-Pointing
    elif dataset_name in ["pointing_high_freq", "pixmo_points_high_freq"]:
        return PixMoPoints(kind="high_frequency", split=split, counting=False)
    elif dataset_name in ["point_count_high_freq", "pixmo_points_high_freq_counting"]:
        return PixMoPoints(kind="high_frequency", split=split, counting=True)
    elif dataset_name in ["pointing", "pixmo_points"]:
        return PixMoPoints(kind="basic", split=split, counting=False)
    elif dataset_name in ["point_count", "pixmo_points_counting"]:
        return PixMoPoints(kind="basic", split=split, counting=True)

    # More than 60 points will start getting truncated anyway with a seq. len of 2304
    elif dataset_name in ["pixmo_points_train"]:
        return PixMoPoints(kind="basic", split=split, counting="both", max_points=60, max_total_points_per_example=60)
    elif dataset_name in ["pixmo_points_high_freq_train"]:
        return PixMoPoints(kind="high_frequency", split=split, counting="both", max_points=60, max_total_points_per_example=60)
    elif dataset_name in ["pixmo_count_train"]:
        return PixMoCount(split=split, counting="both")

    # PixMo-Point-Explanations
    elif dataset_name in ["point_qa", "pixmo_pointing_explanations"]:
        return PixMoPointExplanations(split=split, split_groups=True)

    # PixMo-Count
    elif dataset_name in ["fast_flickr_count_qa_point_count", "pixmo_count_counting"]:
        return PixMoCount(split=split, counting=True)
    elif dataset_name in ["fast_flickr_count_qa_pointing", "pixmo_count"]:
        return PixMoCount(split=split, counting=False)

    # PixMo-AskModelAnything
    elif dataset_name in ["user_qa", "pixmo_ask_model_anything"]:
        return PixMoAskModelAnything(split=split)

    # PixMo-CapQa
    elif dataset_name in ["synthetic_qa_v3", "pixmo_cap_qa"]:
        return PixMoCapQa(split=split)
    elif dataset_name in ["synthetic_qa_v3_as_user_qa", "pixmo_cap_qa_as_user_qa"]:
        return PixMoCapQa(split=split, style="user_qa")

    # PixMo-Cap
    if dataset_name in ["cockatoo_and_transcript_712k_sept6", "pixmo_cap_with_transcripts"]:
        return PixMoCap(split, mode="transcript_and_caption")
    if dataset_name in ["cockatoo_712k_sept6", "pixmo_cap"]:
        return PixMoCap(split, mode="captions")
    if dataset_name in ["pixmo_cap_transcript", "pixmo_transcript"]:
        return PixMoCap(split, mode="transcript")
    # if dataset_name in ["cockatoo_712k_sept6", "pixmo_cap"]:
    #     return PixMoCap(split, mode="captions")
    # if dataset_name in ["pixmo_transcript"]:
    #     return PixMoCap(split, mode="transcript")

    elif dataset_name in ["pixmo_clocks"]:
        return PixMoClocks(split=split)

    if dataset_name == "pointing_eval":
        assert split == "test"
        return PixMoPointsEval()

    # Multi-image Qa
    if dataset_name == "correction_qa":
        return CorrectionQa(split=split)
    elif dataset_name == "correction_qa_multi_only":
        return CorrectionQa(split=split, multi_image_only=True)
    # Filter out the qa pairs that contain more than 10 images
    elif dataset_name == "correction_qa_train":
        return CorrectionQa(split=split, max_images=10)
    elif dataset_name == "correction_qa_multi_only_train":
        return CorrectionQa(split=split, multi_image_only=True, max_images=10)

    # Academic datasets
    if dataset_name == "android_control":
        return AndroidControl(split)
    if dataset_name == "android_control_ll":
        return AndroidControl(split, mode="ll")
    if dataset_name == "chart_qa":
        return ChartQa(split, weighted=False)
    if dataset_name == "chart_qa_exp":
        return ChartQa(split, weighted=False, use_exp=True)
    if dataset_name == "real_world_qa_no_instruction":
        assert split == "test"
        return RealWorldQa("no_instruction")
    if dataset_name == "chart_qa_weighted":
        return ChartQa(split, weighted=True)
    if dataset_name == "info_qa":
        return InfoQa(split)
    if dataset_name == "doc_qa":
        return DocQa(split)
    if dataset_name == "science_qa_img":
        return ScienceQAImageOnly(split)
    if dataset_name == "coco_2014_vqa_multi":
        return Vqa2(split, multi_question=True)
    if dataset_name == "coco_2014_vqa":
        return Vqa2(split, multi_question=False)
    if dataset_name == "text_vqa":
        return TextVqa(split)
    if dataset_name == "plot_qa":
        return PlotQa(split)
    if dataset_name == "figure_qa":
        return FigureQa(dict(train="train", validation="validation1")[split])
    if dataset_name == "dv_qa":
        return DvQa(split)
    if dataset_name == "okvqa":
        return OkVqa(split)
    if dataset_name in ["mmmu"]:
        return MMMU(split)
    if dataset_name in ["mmmu_test"]:
        return MMMU(split)
    if dataset_name == "a_okvqa_da":
        return AOkVqa(split=split, direct_answer=True)
    if dataset_name == "a_okvqa_mc":
        return AOkVqa(split=split, direct_answer=False)
    if dataset_name == "st_qa":
        return SceneTextQa(split=split)
    if dataset_name == "tabwmp_da":
        return TabWMPDirectAnswer(split=split, include_options=False)
    if dataset_name == "countbench_qa":
        assert split == "huggingface"
        return CountBenchQa()
    if dataset_name == "tally_qa":
        return TallyQa(split=split)
    if dataset_name == "ai2_diagram_v2_mix_transparent":
        return AI2D(split=split, boxes="both")
    if dataset_name == "clock_bench":
        return ClockBench(split=split)
    if dataset_name == "depth":
        return Depth(split=split)
<<<<<<< HEAD
    if dataset_name == "aurora" or dataset_name == "aurora_small":
        return Aurora(split=split, name=dataset_name)
=======
    if dataset_name == "aurora":
        return Aurora(split=split, discrete=False)
    if dataset_name == "aurora_discrete":
        return Aurora(split=split, discrete=True)
>>>>>>> d2825228
    if dataset_name == "dense_caption_eval":
        assert split == "test"
        return DenseCaptionEval()
    elif dataset_name == "math_vista_v2":
        if split == "validation":
            split = "testmini"
        return MathVista(split)
    if dataset_name == "muir_bench":
        return MuirBench(split)
    elif dataset_name == "muir_bench_mc":
        return MuirBench(split, use_mc_style=True)
    raise NotImplementedError(dataset_name, split)<|MERGE_RESOLUTION|>--- conflicted
+++ resolved
@@ -238,15 +238,8 @@
         return ClockBench(split=split)
     if dataset_name == "depth":
         return Depth(split=split)
-<<<<<<< HEAD
-    if dataset_name == "aurora" or dataset_name == "aurora_small":
+    if dataset_name == "aurora" or dataset_name == "aurora_small" or dataset_name == "aurora_discrete":
         return Aurora(split=split, name=dataset_name)
-=======
-    if dataset_name == "aurora":
-        return Aurora(split=split, discrete=False)
-    if dataset_name == "aurora_discrete":
-        return Aurora(split=split, discrete=True)
->>>>>>> d2825228
     if dataset_name == "dense_caption_eval":
         assert split == "test"
         return DenseCaptionEval()

--- conflicted
+++ resolved
@@ -164,14 +164,7 @@
             't (h dh) (w dw) c -> (t h w) dh dw c',
             dh=base_image_input_d, dw=base_image_input_d
         )
-<<<<<<< HEAD
         on_pooled_patch = 0
-=======
-        # patches = tf.transpose(patches, [0, 2, 1])
-        assert len(patches) == len(image_input_idx)
-        assert (ex["input_tokens"] == image_patch_id).sum() == len(token_to_patch_ix)
-        on = 0
->>>>>>> 1a81ff58
         for token_ix, ix in enumerate(ex["input_tokens"]):
             if ix == -1:
                 with_patches.append("<PAD>")

"""
Adapted from
[MosaiclML](https://github.com/mosaicml/examples.git) and
[minGPT](https://github.com/karpathy/minGPT.git)
"""

from __future__ import annotations

import dataclasses
import logging
import math
from dataclasses import field
from typing import Dict, List, Optional, Sequence, Tuple, Iterator, ClassVar

import torch
import torch.backends.cuda
import torch.nn.functional as F

from olmo import tokenizer
from olmo.config import D
from olmo.models.molmo.collator import MMCollator
from olmo.models.molmo.data_formatter import DataFormatter
from olmo.models.molmo.model_preprocessor import Preprocessor, MolmoPreprocessorConfig
from olmo.models.model import FSDPWrapStrategy, OLMoOutput, OLMoGenerateOutput, ModelBase
from olmo.nn.beam_search import BeamSearch, Constraint, FinalSequenceScorer, Sampler
from olmo.nn.image_vit import ResidualAttentionBlock, DinoResidualAttentionBlock, VisionTransformer, SiglipVisionTransformer, DinoVisionTransformer
from olmo.nn.legacy_config import convert_legacy_config
from olmo.nn.llm import LlmConfig, OLMoBlock, Llm
from olmo.models.model_config import BaseModelConfig
from olmo.nn.vision_backbone import MolmoVisionBackbone, MolmoVisionBackboneConfig
from olmo.tokenizer import get_special_token_ids
from olmo.torch_util import BufferCache, get_default_device
from torch.distributed.fsdp import fully_shard


log = logging.getLogger(__name__)


@dataclasses.dataclass
class MolmoConfig(BaseModelConfig):
    """Molmo model configuration"""
    # _model_name: ClassVar[str]

    _model_name: ClassVar[str] = "molmo"

    llm: LlmConfig = field(default_factory=LlmConfig)
    """LLM to use for generation"""

    vision_backbone: Optional[MolmoVisionBackboneConfig] = field(default_factory=MolmoVisionBackboneConfig)
    """Vision embedding module to get image features"""

    data_formatter: DataFormatter = field(default_factory=DataFormatter)
    """How to prompt the model for different tasks"""

    mm_preprocessor: MolmoPreprocessorConfig = field(default_factory=MolmoPreprocessorConfig)
    """How to crop images and encoding jointly with text"""

    bi_directional_attn: Optional[str] = None
    """Allow bidirectional attention for some tokens"""

    @classmethod
    def update_legacy_settings(cls, config: D) -> D:
        if "llm" not in config:
            # Old v1 style config
            log.info("Converting legacy config")
            config = convert_legacy_config(config)
        config.llm = LlmConfig.update_legacy_settings(config.llm)
        if config.vision_backbone is not None:
            config.vision_backbone = MolmoVisionBackboneConfig.update_legacy_settings(config.vision_backbone)
        config.data_formatter = DataFormatter.update_legacy_settings(config.data_formatter)
        config.mm_preprocessor = MolmoPreprocessorConfig.update_legacy_settings(config.mm_preprocessor)
        return config

    def build_tokenizer(self):
        """Tokenizer this model uses"""
        return self.llm.build_tokenizer()

    def build_preprocessor(
        self,
        for_inference,
        is_training=True,
<<<<<<< HEAD
        include_image: bool = False,
=======
        max_seq_len: Optional[int] = None,
>>>>>>> d6dac14c
    ) -> Preprocessor:
        """
        Build a preprocessor that converts 'raw' image/text data from various tasks into tensors
        inputs/targets that can be passed to the model's forward/generate methods
        """
        return Preprocessor(
            self.data_formatter,
            self.mm_preprocessor.build(self.build_tokenizer(), self.vision_backbone, max_seq_len),
            for_inference=for_inference,
            is_training=is_training,
            include_image=include_image,
        )

    def build_collator(self, sequence_length, pad_mode: str, include_metadata=True) -> MMCollator:
        """Collators for tensors from the preprocessor produces"""
        padding_lens = self.mm_preprocessor.get_image_padding_lens(self.vision_backbone)
        if pad_mode:
            assert sequence_length <= self.max_sequence_length
            log.info(f"Building collator, pad={pad_mode} seq_len={sequence_length} " +
                     " ".join(f"{k}={v}" for k, v in padding_lens.items()))
        return MMCollator(
            get_special_token_ids(self.build_tokenizer()),
            sequence_length,
            padding_lens,
            include_metadata=include_metadata,
            pad=pad_mode,
        )

    def build_model(self, device=None):
        return Molmo(self, device)

    @property
    def max_sequence_length(self):
        return self.llm.max_sequence_length


class Molmo(ModelBase):
    """Molmo model"""

    def __init__(self, config: MolmoConfig, device=None):
        super().__init__()
        self.config = config
        self.__cache = BufferCache()
        self.transformer: Llm = self.config.llm.build(self.__cache, device)
        self.vision_backbone: Optional[MolmoVisionBackbone] = None
        if self.config.vision_backbone is not None:
            self.vision_backbone = self.config.vision_backbone.build(self.config.llm, device)
        self.special_ids = tokenizer.get_special_token_ids(self.config.build_tokenizer())
        if self.config.bi_directional_attn:
            self.__cache["image_tokens"] = torch.as_tensor([self.special_ids[x] for x in [
                tokenizer.IMAGE_PATCH_TOKEN,
                tokenizer.IM_COL_TOKEN,
                tokenizer.IM_START_TOKEN,
                tokenizer.IM_END_TOKEN,
            ]], dtype=torch.long, device=get_default_device())
        self._image_end_token_id = self.special_ids[tokenizer.IM_END_TOKEN]
        self._image_start_token_id = self.special_ids[tokenizer.IM_START_TOKEN]
        self._image_patch_id = self.special_ids[tokenizer.IMAGE_PATCH_TOKEN]

    def reset_parameters(self):
        """Re-initialize the weights from scratch"""
        self.transformer.reset_parameters()
        if self.vision_backbone is not None:
            self.vision_backbone.reset_parameters()

    def reset_with_pretrained_weights(self):
        """Re-initialize the weights, possibly loading pretrained weights for the LLM and ViT"""
        self.transformer.reset_with_pretrained_weights()
        if self.vision_backbone is not None:
            self.vision_backbone.reset_with_pretrained_weights()

    def apply_activation_checkpointing(self):
        """Enable activation checkpointing"""
        self.transformer.apply_activation_checkpointing()
        if self.vision_backbone is not None:
            self.vision_backbone.apply_activation_checkpointing()

    def apply_compile(self, **compile_kwargs):
        """Compile the model with `torch.compile`"""
        self.transformer.apply_compile(**compile_kwargs)
        self.vision_backbone.apply_compile(**compile_kwargs)

    def warmup_cache(self, device):
        """Pre-fill the buffer-cache"""
        if self.transformer.blocks[0].rotary_emb is not None:
            self.transformer.blocks[0].rotary_emb.warmup_cache(device)

    def apply_fsdp2(self, **fully_shard_kwargs):
        """Fully shard this model using `fully_shard`"""
        if self.vision_backbone is not None:
            self.vision_backbone.apply_fsdp2(**fully_shard_kwargs)
        self.transformer.apply_fsdp2(**fully_shard_kwargs)
        fully_shard(self, **fully_shard_kwargs)

    def get_fsdp_wrap_policy(self, wrap_strategy: Optional[FSDPWrapStrategy] = None):
        """Get a FSDP1 wrap policy for this model."""
        if wrap_strategy is None:
            return None

        # The 'recurse' mode for the wrap function does not behave like you'd expect.
        # Even if we return False, it may still recurse because PyTorch does what it wants,
        # not what you want. This causes issues when, for example, we want to wrap 'ff_out' (a linear layer)
        # but not other linear layers within a block.
        # So we have to explicitly tell PyTorch which linear layers to wrap, and we also just
        # return True in 'recurse' mode for simplicity.
        size_based_module_to_wrap = {self.transformer.wte}
        if hasattr(self.transformer, "ff_out"):
            size_based_module_to_wrap.add(self.transformer.ff_out)
        if hasattr(self.transformer, "ln_f"):
            size_based_module_to_wrap.add(self.transformer.ln_f)
        if self.vision_backbone is not None:
            size_based_module_to_wrap.add(self.vision_backbone.image_pooling_2d)
            size_based_module_to_wrap.add(self.vision_backbone.image_projector)

        wrap_layer_names = (OLMoBlock, ResidualAttentionBlock, DinoResidualAttentionBlock, MolmoVisionBackbone, VisionTransformer, SiglipVisionTransformer, DinoVisionTransformer)

        if wrap_strategy == FSDPWrapStrategy.by_block:

            def fsdp_wrap_fn(module, recurse: bool = True, nonwrapped_numel: int = 0):
                del nonwrapped_numel
                wrap = isinstance(module, wrap_layer_names)
                if recurse:
                    return True
                else:
                    return wrap

            return fsdp_wrap_fn
        elif wrap_strategy == FSDPWrapStrategy.by_block_and_size:

            def fsdp_wrap_fn(module, recurse: bool = True, nonwrapped_numel: int = 0):
                del nonwrapped_numel
                wrap = isinstance(module, wrap_layer_names) or module in size_based_module_to_wrap
                if recurse:
                    return True
                else:
                    return wrap

            return fsdp_wrap_fn

        elif wrap_strategy == FSDPWrapStrategy.size_based:
            from torch.distributed.fsdp.wrap import size_based_auto_wrap_policy

            return size_based_auto_wrap_policy
        else:
            raise NotImplementedError(wrap_strategy)

    def get_connector_parameters(self) -> Iterator[torch.Tensor]:
        parameters = list(self.vision_backbone.get_connector_parameters())
        if self.config.llm.additional_vocab_size:
            parameters.append(self.transformer.wte.new_embedding)
        return parameters

    def get_vit_parameters(self) -> Iterator[torch.Tensor]:
        if self.vision_backbone is None:
            return []
        else:
            return self.vision_backbone.image_vit.parameters()

    def get_llm_parameters(self) -> Iterator[torch.Tensor]:
        if self.config.llm.additional_vocab_size:
            return (
                param for param in self.transformer.parameters() if
                param is not self.transformer.wte.new_embedding
            )
        else:
            return self.llm.parameters()

    def get_non_weight_decay_params(self) -> Iterator[torch.Tensor]:
        exclude_list = {
            "wte", "attn_norm", "ff_norm",
            "pre_attn_norm", "post_attn_norm",
            "pre_ff_norm", "post_ff_norm",
            "ln_f",
            "pre_ln",
            "attention_norm", "ffn_norm",
            "lambda1", "lambda2",
            "positional_embedding", "class_embedding", "patch_embedding",
        }
        return (param for name, param in self.named_parameters() if
                any(part in exclude_list for part in name.split(".")))

    @property
    def device(self) -> torch.device:
        return self.transformer.ln_f.weight.device


    def num_params(self, include_embedding: bool = True, include_inactive_params: bool = True) -> int:
        """Get the total number of parameters."""
        params = (np for np in self.named_parameters())
        if not include_embedding:
            params = filter(  # type: ignore
                lambda np: ".wte." not in np[0] and ".wpe." not in np[0],
                params,
            )
        if not include_inactive_params:
            # Need to reduce blocks to the number of experts that are selected
            # If not dropless 'transformer.blocks.0.ffn.experts.mlp.w1' has shape (total_experts, in_dim, out_dim)
            # change to 'transformer.blocks.0.ffn.experts.mlp.w1' with shape (selected_experts, in_dim, out_dim)
            # If dropless, the total_experts & out_dim are combined into one dimension
            idx = self.config.llm.moe_top_k
            if self.config.llm.moe_dropless:
                idx *= self.transformer.blocks[1].moe_args.ffn_hidden_size
            params = [(np[0], np[1][:idx]) if "experts.mlp" in np[0] else np for np in params]  # type: ignore
        return sum(p.numel() for _, p in params)

    def forward(
        self,
        input_ids: torch.LongTensor,
        input_embeddings: Optional[torch.FloatTensor] = None,
        attention_mask: Optional[torch.Tensor] = None,
        attention_bias: Optional[torch.Tensor] = None,
        response_mask: Optional[torch.Tensor] = None,
        images: Optional[torch.Tensor] = None,
        image_masks: Optional[torch.Tensor] = None,
        pooled_patches_idx: Optional[torch.Tensor] = None,
        subsegment_ids: Optional[torch.Tensor] = None,
        position_ids: Optional[torch.Tensor] = None,
        past_key_values: Optional[Sequence[Tuple[torch.Tensor, torch.Tensor]]] = None,
        use_cache: bool = False,
        last_logits_only: bool = False,
        output_hidden_states: Optional[bool] = None,
        append_last_valid_logits: Optional[torch.Tensor] = None
    ) -> OLMoOutput:
        """
        :param input_ids: A tensor of shape `(batch_size, seq_len)`.
        :param input_embeddings: A tensor of shape `(batch_size, seq_len, d_model)` with input
            embeddings. When provided, it is treated as the output of the input embedding layer.
        :param attention_mask: A tensor of shape `(batch_size, seq_len)` that indicates
            which input IDs are masked. A `1` value in the mask means that
            the corresponding input ID should *not* be ignored. A `0` means
            that the corresponding input ID is masked.

            This has the same meaning as the `attention_mask` in HuggingFace's `transformers`
            library.
        :param attention_bias: A tensor of shape `(batch_size, 1, seq_len, seq_len)`,
            `(1, 1, seq_len, seq_len)`, or `(seq_len, seq_len)`. This is used
            to introduce causal or other biases.

            If the tensor is a bool or byte tensor, a `True` or `1` at `attention_bias[:, :, i, j]`
            indicates that the i-th element in the sequence is allowed to attend to the j-th
            element in the sequence.

            If the tensor is a float tensor, it will just be added to the attention
            scores before the softmax.

            The default is causal, which corresponds to a lower-diagonal byte matrix of ones.
        :param response_mask: A tensor of shape `(batch_size, seq_len)` that indicates
            the response mask. A `1` value in the mask means that the corresponding token
            is a response token. A `0` means that the corresponding token is not
            a response token.
        :param past_key_values: Pre-computed keys and values for each attention block.
            Can be used to speed up sequential decoding. The `input_ids` which have
            their past given to this model should not be passed as `input_ids` as they have already been computed.
        :param use_cache: If `True`, return key and value tensors for each block.
        :param last_logits_only: If `True`, only compute the logits for the last token of each sequence.
            This can speed up decoding when you only care about the next token.
        """
        output_hidden_states = output_hidden_states if output_hidden_states is not None else False

        if past_key_values:
            assert len(past_key_values) == self.config.llm.n_layers

        has_image = images is not None

        assert not (has_image and input_embeddings is not None), "Cannot provide both images and input embeddings."
        assert not (has_image and past_key_values is not None), "Cached key and values should not be used with images."

        batch_size, seq_len = input_ids.size() if input_embeddings is None else input_embeddings.size()[:2]
        if past_key_values is None:
            past_length = 0
        else:
            past_length = past_key_values[0][0].size(-2)

        if self.config.llm.use_position_ids and attention_mask is None:
            attention_mask = input_ids != -1

        if subsegment_ids is not None:
            assert not use_cache, "Subsegment_ids cannot be used with cache."
            subsegment_mask = subsegment_ids.unsqueeze(2) <= subsegment_ids.unsqueeze(1)
            attention_mask = subsegment_mask & attention_mask[:, :, None] & attention_mask[:, None, :]
            attention_mask = attention_mask | torch.eye(seq_len, device=attention_mask.device, dtype=torch.bool)[None, :, :]
            if position_ids is None:
                raise ValueError(f"Positioned ids must be given if using subsegment_ids")
        else:
            if self.config.llm.use_position_ids and position_ids is None:
                position_ids = torch.clamp(
                    torch.cumsum(attention_mask.to(torch.int32), dim=-1) - 1,
                    min=0,
                ).broadcast_to((batch_size, attention_mask.shape[-1]))

        # Get embeddings of input.
        # shape: (batch_size, seq_len, d_model)
        if input_ids is not None:
            input_ids = input_ids * (input_ids != -1).to(input_ids.dtype)
        x = self.transformer.wte(input_ids) if input_embeddings is None else input_embeddings  # type: ignore

        num_image: Optional[int] = None
        if images is not None:
            image_features = self.vision_backbone(images, image_masks, pooled_patches_idx)
            is_image_patch = input_ids.view(-1) == self._image_patch_id
            assert is_image_patch.sum() == len(image_features)
            x.view(-1, x.shape[-1])[is_image_patch] += image_features

        if not self.config.llm.rope:
            # Get positional embeddings.
            # shape: (1, seq_len)
            pos = torch.arange(past_length, past_length + seq_len, dtype=torch.long, device=x.device).unsqueeze(0)
            # shape: (1, seq_len, d_model)
            pos_emb = self.transformer.wpe(pos)  # type: ignore
            x = pos_emb + x

        # Add input + positional embeddings and apply dropout.
        # shape: (batch_size, seq_len, d_model)
        x = self.transformer.emb_drop(x)  # type: ignore

        # normalized
        if self.config.llm.normalize_input_embeds:
            x = x * (self.config.llm.d_model ** 0.5)

        # Transform the attention mask into the 4D tensor blocks expect.
        attention_mask_len = past_length + seq_len  # mask should include the K/V cache
        if len(attention_mask.shape) == 2:
            attention_mask = attention_mask[:, :attention_mask_len]
            attention_mask = attention_mask[:, None, None, :]
        else:
            attention_mask = attention_mask.unsqueeze(1)
        assert attention_mask.shape[-1] == attention_mask_len

        # Combined with attention with the casual mask
        if "casual_mask" not in self.__cache or self.__cache["casual_mask"].shape[-1] < attention_mask_len:
            self.__cache["casual_mask"] = torch.tril(torch.ones(
                attention_mask_len, attention_mask_len,
                device=x.device, dtype=torch.bool))[None, None, :, :]
        casual_mask = self.__cache["casual_mask"].to(x.device)[:, :, :attention_mask_len, :attention_mask_len]

        if self.config.bi_directional_attn:
            image_tokens = self.__cache["image_tokens"].to(input_ids.device)
            is_image_token = torch.any(input_ids[:, :, None] == image_tokens, -1)
            can_attend_bk = (is_image_token[:, :, None] & is_image_token[:, None, :])
            if self.config.bi_directional_attn == "within_image":
                # images cannot attend to one another
                image_starts = input_ids == self._image_start_token_id
                image_segment_ids = torch.cumsum(image_starts, -1)
                can_attend_bk &= image_segment_ids[:, None, :] == image_segment_ids[:, :, None]
            elif self.config.bi_directional_attn == "image_tokens":
                pass
            else:
                raise NotImplementedError()
            casual_mask = casual_mask | can_attend_bk[:, None, :, :]

        attention_mask = attention_mask & casual_mask

        # Convert mask to a float mask, and possibly combine with `attention_bias`
        if attention_bias is not None:
            attention_bias = torch.where(attention_mask, attention_bias, torch.finfo(x.dtype).min)
        else:
            attention_bias = torch.where(attention_mask, 0, torch.finfo(x.dtype).min)

        attn_key_values: Optional[List[Tuple[torch.Tensor, torch.Tensor]]] = [] if use_cache else None
        all_hidden_states = []
        for block_idx, block in enumerate(self.transformer.blocks):
            if output_hidden_states:
                # add hidden states
                all_hidden_states.append(x)

            layer_past = None if past_key_values is None else past_key_values[block_idx]
            x, cache = block(
                x, attention_bias=attention_bias, position_ids=position_ids,
                drop_mask=response_mask, layer_past=layer_past, use_cache=use_cache
            )
            if attn_key_values is not None:
                assert cache is not None
                attn_key_values.append(cache)

        if last_logits_only:
            # shape: (batch_size, 1, d_model)
            if append_last_valid_logits is not None:
                last_valid_output = x[
                    torch.arange(x.shape[0], device=x.device), append_last_valid_logits.to(x.device)]
                x = last_valid_output.unsqueeze(1)
            else:
                x = x[:, -1, :].unsqueeze(1)

        # Apply final layer norm.
        # shape: (batch_size, seq_len or 1, d_model)
        x = self.transformer.ln_f(x)  # type: ignore
        if output_hidden_states:
            # add final hidden state post-final-layernorm, following HuggingFace's convention
            all_hidden_states.append(x)

        # Get logits.
        # shape: (batch_size, seq_len or 1, vocab_size)
        if self.config.llm.weight_tying:
            logits = self.transformer.wte(x, logits=True)
        else:
            logits = self.transformer.ff_out(x)  # type: ignore
        if self.config.llm.scale_logits:
            logits.mul_(1 / math.sqrt(self.config.llm.d_model))

        if not last_logits_only and append_last_valid_logits is not None:
            last_valid_logit = logits[
                torch.arange(logits.shape[0], device=logits.device), append_last_valid_logits]
            logits = torch.cat([logits[:, :-1], last_valid_logit[:, None]], dim=1)

        return OLMoOutput(logits=logits, attn_key_values=attn_key_values, hidden_states=tuple(all_hidden_states) if output_hidden_states else None)  # type: ignore[arg-type]

    def generate(
        self,
        batch,
        attention_bias: Optional[torch.Tensor] = None,
        max_steps: int = 10,
        beam_size: int = 1,
        per_node_beam_size: Optional[int] = None,
        sampler: Optional[Sampler] = None,
        min_steps: Optional[int] = None,
        final_sequence_scorer: Optional[FinalSequenceScorer] = None,
        constraints: Optional[List[Constraint]] = None,
        is_distributed: bool=False
    ) -> OLMoGenerateOutput:
        """
        Generate token IDs using beam search.

        Note that by default ``beam_size`` is set to 1, which is greedy decoding.

        :param input_ids: A tensor of shape `(batch_size, seq_len)`.
        :param attention_mask: A optional tensor of shape `(batch_size, seq_len)`, the same
            as for the forward method.
        :param attention_bias: A tensor of shape
            `(batch_size, 1, seq_len + tokens_to_generate, seq_len + tokens_to_generate)`,
            the same as for the forward method except only one shape is excepted here.

        For an explanation of the other arguments, see :class:`BeamSearch`.
        """
        input_ids: torch.LongTensor = batch["input_ids"]
        attention_mask: Optional[torch.Tensor] = batch.get("attention_mask")
        images: Optional[torch.Tensor] = batch.get("images")
        image_masks: Optional[torch.Tensor] = batch.get("image_masks")
        pooled_patches_idx: Optional[torch.Tensor] = batch.get("pooled_patches_idx")

        llm_cfg = self.config.llm

        beam_search = BeamSearch(
            llm_cfg.build_tokenizer().eos_token_id,
            max_steps=max_steps,
            beam_size=beam_size,
            per_node_beam_size=per_node_beam_size,
            sampler=sampler,
            min_steps=min_steps,
            final_sequence_scorer=final_sequence_scorer,
            constraints=constraints,
            distributed_model=is_distributed
        )

        # Validate inputs.
        batch_size, seq_len = input_ids.shape
        mask_len = seq_len + max_steps if llm_cfg.use_position_ids else seq_len
        position_ids: Optional[torch.Tensor] = None
        append_last_valid_logits: Optional[torch.Tensor] = None
        if llm_cfg.use_position_ids and attention_mask is None:
            attention_mask = input_ids != -1
            position_ids = torch.clamp(
                torch.cumsum(attention_mask.to(torch.int32), dim=-1) - 1,
                min=0
            )
            append_last_valid_logits = attention_mask.long().sum(dim=-1) - 1
            attention_mask = torch.cat(
                [attention_mask, attention_mask.new_ones((batch_size, max_steps))],
                dim=1,
            )
        if attention_mask is not None:
            assert attention_mask.shape == (batch_size, mask_len)
        if attention_bias is not None:
            assert len(attention_bias.shape) == 4
            assert attention_bias.shape[:2] == (batch_size, 1)
            assert (
                seq_len + beam_search.max_steps
                <= attention_bias.shape[2]
                == attention_bias.shape[3]
                <= llm_cfg.max_sequence_length
            )

        tokens_generated = 0

        def flatten_past_key_values(
            past_key_values: List[Tuple[torch.Tensor, torch.Tensor]],
        ) -> Dict[str, torch.Tensor]:
            out = {}
            for i, (key, value) in enumerate(past_key_values):
                out[f"past_key_{i}"] = key
                out[f"past_value_{i}"] = value
            return out

        def unflatten_past_key_values(
            past_key_values: Dict[str, torch.Tensor],
        ) -> List[Tuple[torch.Tensor, torch.Tensor]]:
            out = []
            for i in range(self.config.llm.n_layers):
                past_key = past_key_values[f"past_key_{i}"]
                past_value = past_key_values[f"past_value_{i}"]
                out.append((past_key, past_value))
            return out

        def step(
            last_predictions: torch.Tensor, state: dict[str, torch.Tensor]
        ) -> tuple[torch.Tensor, dict[str, torch.Tensor]]:
            nonlocal tokens_generated
            nonlocal position_ids
            nonlocal images
            nonlocal pooled_patches_idx
            nonlocal append_last_valid_logits

            attention_mask = state.get("attention_mask")
            attention_bias = state.get("attention_bias")

            if tokens_generated > 0:
                past_key_values = unflatten_past_key_values(state)
                input_ids = last_predictions.unsqueeze(1)
                if not llm_cfg.use_position_ids and attention_mask is not None:
                    group_size = input_ids.shape[0]
                    attention_mask = torch.cat((attention_mask, attention_mask.new_ones((group_size, 1))), dim=-1)
                _images = None
                _pooled_patches_idx = None
                if llm_cfg.use_position_ids:
                    position_ids = position_ids[:, -1:] + 1
                    _, *last_dims = position_ids.size()
                    _position_ids = (
                        position_ids.unsqueeze(1)
                        .expand(batch_size, beam_size, *last_dims)
                        .reshape(batch_size * beam_size, *last_dims)
                    )
                else:
                    _position_ids = None
                
                _append_last_valid_logits = None

            else:
                past_key_values = None
                input_ids = state["input_ids"]
                _images = images
                _pooled_patches_idx = pooled_patches_idx
                _position_ids = position_ids
                _append_last_valid_logits = append_last_valid_logits

            tokens_generated += 1

            # Run forward pass of model to get logits, then normalize to get log probs.
            # We allow the pre-fill stage to compile, but generation is not compiled
            # since it would require recompiling for each step as the KV cache grows
            output = self(
                input_ids,
                attention_mask=attention_mask,
                attention_bias=attention_bias,
                images=_images,
                image_masks=image_masks,
                pooled_patches_idx=_pooled_patches_idx,
                position_ids=_position_ids,
                past_key_values=past_key_values,
                use_cache=True,
                last_logits_only=True,
                append_last_valid_logits=_append_last_valid_logits
            )
            log_probs = F.log_softmax(output.logits[:, -1, :], dim=-1)

            # Create new state.
            state = flatten_past_key_values(output.attn_key_values)
            if attention_mask is not None:
                state["attention_mask"] = attention_mask
            if attention_bias is not None:
                state["attention_bias"] = attention_bias

            return log_probs, state

        initial_preds = input_ids.new_zeros((batch_size,))  # This is arbitrary, we won't use this.
        state: dict[str, torch.Tensor] = {"input_ids": input_ids}
        if attention_mask is not None:
            state["attention_mask"] = attention_mask
        if attention_bias is not None:
            state["attention_bias"] = attention_bias
        with torch.inference_mode(), torch.compiler.set_stance("force_eager"):
            token_ids, scores = beam_search.search(initial_preds, state, step)

        return OLMoGenerateOutput(
            token_ids=token_ids,  # type: ignore[arg-type]
            scores=scores,  # type: ignore[arg-type]
        )
<|MERGE_RESOLUTION|>--- conflicted
+++ resolved
@@ -79,11 +79,8 @@
         self,
         for_inference,
         is_training=True,
-<<<<<<< HEAD
         include_image: bool = False,
-=======
         max_seq_len: Optional[int] = None,
->>>>>>> d6dac14c
     ) -> Preprocessor:
         """
         Build a preprocessor that converts 'raw' image/text data from various tasks into tensors

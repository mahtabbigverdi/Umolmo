--- conflicted
+++ resolved
@@ -8,12 +8,8 @@
 import torch
 from PIL import Image
 
-<<<<<<< HEAD
 from olmo import tokenizer
 from olmo.data.image_preprocessor import ImagePreprocessor, load_image
-=======
-from olmo.data.image_preprocessor import ImagePreprocessor
->>>>>>> 8dfd70fa
 from olmo.data.interleaved_text_preprocessor import InterleavedTextPreprocessor
 from olmo.io import resource_path
 from olmo.models.he_molmo.he_preprocessor import HeMultiModalPreprocessor
@@ -583,29 +579,17 @@
     def __call__(self, example, rng=np.random):
         example = dict(example)
 
-<<<<<<< HEAD
         if self.image_to_video and "image" in example:
             image = load_image(example["image"])
-            frames, frame_times, image_to_video_metadata = self.image_to_video(image, rng)
+            frames, frame_times, chosen_fps, image_to_video_metadata = self.image_to_video(image, rng)
         else:
             image_to_video_metadata = None
             assert "video" in example, "Video is required for video preprocessor"
             try:
-                frames, frame_times = load_video_decord_or_pyav(example["video"], self.max_frames, self.frame_sample_mode, self.candidate_sampling_fps)
+                frames, frame_times, chosen_fps = load_video_decord_or_pyav(example["video"], self.max_frames, self.frame_sample_mode, self.candidate_sampling_fps)
             except Exception as e:
                 e.add_note(f"Could not load video: {example['video']}")
                 raise e
-=======
-        assert "video" in example, "Video is required for video preprocessor"
-
-        try:
-            frames, frame_times, chosen_fps = load_video_decord_or_pyav(example["video"], self.max_frames, self.frame_sample_mode, self.candidate_sampling_fps)
-        except Exception as e:
-            e.add_note(f"Could not load video: {example['video']}")
-            raise e
-        else:
-            example["video"] = frames[0]
->>>>>>> 8dfd70fa
 
         if "message_list" in example:
             # If there are multiple conversations for this example, shuffle their order

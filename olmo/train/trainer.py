--- conflicted
+++ resolved
@@ -564,17 +564,11 @@
     def model_forward(
         self, batch: Dict[str, Any], compute_z_loss: bool = False
     ) -> Tuple:
-<<<<<<< HEAD
         # shape: (batch_size, seq_len, vocab_size)
-        loss_masks = batch["loss_masks"]
-        response_mask = (loss_masks > 0)
-        with torch.autocast("cuda", enabled=True, dtype=self.cfg.autocast_precision):
-=======
         loss_masks = batch["loss_masks"]
         labels = batch["labels"]
         response_mask = (loss_masks > 0)
         with torch.autocast("cuda", dtype=self.cfg.autocast_precision):
->>>>>>> 08765d99
             model_out = self.fsdp_model(
                 **{k: v for k, v in batch.items() if k not in ["labels", "loss_masks"]},
                 response_mask=response_mask)
